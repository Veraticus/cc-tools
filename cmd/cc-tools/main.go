// Package main implements the cc-tools CLI application.
package main

import (
	"bytes"
	"context"
	"fmt"
	"io"
	"os"
	"strconv"
	"time"

	"github.com/Veraticus/cc-tools/internal/config"
	"github.com/Veraticus/cc-tools/internal/hooks"
	"github.com/Veraticus/cc-tools/internal/statusline"
)

const minArgs = 2

// Build-time variables.
var version = "dev"

func main() {
	// Debug logging - log all invocations to a file
	debugLog()

	if len(os.Args) < minArgs {
		printUsage()
		os.Exit(1)
	}

	switch os.Args[1] {
	case "statusline":
		runStatusline()
<<<<<<< HEAD
	case "lint":
		runLint()
	case "test":
		runTest()
	case "skip":
		runSkipCommand()
	case "unskip":
		runUnskipCommand()
=======
	case "validate":
		runValidate()
>>>>>>> 619b819c
	case "version":
		// Print version to stdout as intended output
		fmt.Printf("cc-tools %s\n", version) //nolint:forbidigo // CLI output
	case "help", "-h", "--help":
		printUsage()
	default:
		fmt.Fprintf(os.Stderr, "Unknown command: %s\n", os.Args[1])
		printUsage()
		os.Exit(1)
	}
}

func printUsage() {
	fmt.Fprintf(os.Stderr, `cc-tools - Claude Code Tools

Usage:
  cc-tools <command> [arguments]

Commands:
  statusline    Generate a status line for the prompt
<<<<<<< HEAD
  lint          Run smart linting
  test          Run smart testing
  skip          Configure skip settings for directories
  unskip        Remove skip settings from directories
=======
  validate      Run smart validation (lint and test in parallel)
>>>>>>> 619b819c
  version       Print version information
  help          Show this help message

Examples:
  echo '{"cwd": "/path"}' | cc-tools statusline
  echo '{"file_path": "main.go"}' | cc-tools validate
`)
}

func runStatusline() {
	// Read stdin
	input, err := io.ReadAll(os.Stdin)
	if err != nil {
		// Fallback prompt output to stdout
		fmt.Print(" > ") //nolint:forbidigo // CLI output
		os.Exit(0)
	}

	// Recreate stdin reader
	reader := bytes.NewReader(input)

	result, err := runStatuslineWithInput(reader)
	if err != nil {
		// Fallback prompt output to stdout
		fmt.Print(" > ") //nolint:forbidigo // CLI output
		os.Exit(0)
	}
	// Output statusline result to stdout
	fmt.Print(result) //nolint:forbidigo // CLI output
}

func loadValidateConfig() (int, int) {
	timeoutSecs := 60
	cooldownSecs := 5

	// Load configuration
	cfg, _ := config.Load()
	if cfg != nil {
		if cfg.Hooks.Validate.TimeoutSeconds > 0 {
			timeoutSecs = cfg.Hooks.Validate.TimeoutSeconds
		}
		if cfg.Hooks.Validate.CooldownSeconds > 0 {
			cooldownSecs = cfg.Hooks.Validate.CooldownSeconds
		}
	}

	// Environment variables override config
	if envTimeout := os.Getenv("CC_TOOLS_HOOKS_VALIDATE_TIMEOUT_SECONDS"); envTimeout != "" {
		if val, err := strconv.Atoi(envTimeout); err == nil && val > 0 {
			timeoutSecs = val
		}
	}
	if envCooldown := os.Getenv("CC_TOOLS_HOOKS_VALIDATE_COOLDOWN_SECONDS"); envCooldown != "" {
		if val, err := strconv.Atoi(envCooldown); err == nil && val >= 0 {
			cooldownSecs = val
		}
	}

	return timeoutSecs, cooldownSecs
}

func runValidate() {
	timeoutSecs, cooldownSecs := loadValidateConfig()
	debug := os.Getenv("CLAUDE_HOOKS_DEBUG") == "1"
	exitCode := hooks.RunValidateHook(context.Background(), debug, timeoutSecs, cooldownSecs, nil)
	os.Exit(exitCode)
}

func runStatuslineWithInput(reader io.Reader) (string, error) {
	deps := &statusline.Dependencies{
		FileReader:    &statusline.DefaultFileReader{},
		CommandRunner: &statusline.DefaultCommandRunner{},
		EnvReader:     &statusline.DefaultEnvReader{},
		TerminalWidth: &statusline.DefaultTerminalWidth{},
		CacheDir:      getCacheDir(),
		CacheDuration: getCacheDuration(),
	}

	sl := statusline.CreateStatusline(deps)

	result, err := sl.Generate(reader)
	if err != nil {
		return "", fmt.Errorf("generating statusline: %w", err)
	}

	return result, nil
}

func getCacheDir() string {
	if dir := os.Getenv("CLAUDE_STATUSLINE_CACHE_DIR"); dir != "" {
		return dir
	}
	return "/dev/shm"
}

func getCacheDuration() time.Duration {
	if os.Getenv("DEBUG_CONTEXT") == "1" {
		return 0
	}
	if seconds := os.Getenv("CLAUDE_STATUSLINE_CACHE_SECONDS"); seconds != "" {
		if duration, err := time.ParseDuration(seconds + "s"); err == nil {
			return duration
		}
	}
	const defaultCacheSeconds = 20
	return defaultCacheSeconds * time.Second
}

func debugLog() {
	// Create or append to debug log file
	debugFile := "/tmp/cc-tools.debug"
	f, err := os.OpenFile(debugFile, os.O_APPEND|os.O_CREATE|os.O_WRONLY, 0600)
	if err != nil {
		return // Silently fail if we can't write debug log
	}
	defer func() { _ = f.Close() }()

	// Read stdin and save it for both debug and actual use
	var stdinDebugData []byte
	if stat, _ := os.Stdin.Stat(); (stat.Mode() & os.ModeCharDevice) == 0 {
		// There's data in stdin
		stdinDebugData, _ = io.ReadAll(os.Stdin)
		// Create a new reader from the data we just read
		// This will be used by the actual commands
		newStdin, _ := os.Open("/dev/stdin") // Reset stdin
		os.Stdin = newStdin                  //nolint:reassign // Resetting stdin for subsequent reads
		// Actually, we need to pipe it back - create a temp file
		if tmpFile, tmpErr := os.CreateTemp("", "cc-tools-stdin-"); tmpErr == nil { //nolint:forbidigo // Debug temp file
			_, _ = tmpFile.Write(stdinDebugData)
			_, _ = tmpFile.Seek(0, 0)
			os.Stdin = tmpFile //nolint:reassign // Resetting stdin for subsequent reads
		}
	}

	// Log the invocation details
	timestamp := time.Now().Format("2006-01-02 15:04:05.000")
	_, _ = fmt.Fprintf(f, "\n========================================\n")
	_, _ = fmt.Fprintf(f, "[%s] cc-tools invoked\n", timestamp)
	_, _ = fmt.Fprintf(f, "Args: %v\n", os.Args)
	_, _ = fmt.Fprintf(f, "Environment:\n")
	_, _ = fmt.Fprintf(f, "  CLAUDE_HOOKS_DEBUG: %s\n", os.Getenv("CLAUDE_HOOKS_DEBUG"))
	_, _ = fmt.Fprintf(f, "  Working Dir: %s\n", func() string {
		if wd, wdErr := os.Getwd(); wdErr == nil {
			return wd
		}
		return "unknown"
	}())

	if len(stdinDebugData) > 0 {
		_, _ = fmt.Fprintf(f, "Stdin: %s\n", string(stdinDebugData))
	} else {
		_, _ = fmt.Fprintf(f, "Stdin: (no data available)\n")
	}

	_, _ = fmt.Fprintf(f, "Command: %s\n", func() string {
		if len(os.Args) > 1 {
			return os.Args[1]
		}
		return "(none)"
	}())
}<|MERGE_RESOLUTION|>--- conflicted
+++ resolved
@@ -32,19 +32,14 @@
 	switch os.Args[1] {
 	case "statusline":
 		runStatusline()
-<<<<<<< HEAD
-	case "lint":
-		runLint()
-	case "test":
-		runTest()
+	case "validate":
+		runValidate()
 	case "skip":
 		runSkipCommand()
 	case "unskip":
 		runUnskipCommand()
-=======
-	case "validate":
-		runValidate()
->>>>>>> 619b819c
+	case "debug":
+		runDebugCommand()
 	case "version":
 		// Print version to stdout as intended output
 		fmt.Printf("cc-tools %s\n", version) //nolint:forbidigo // CLI output
@@ -65,14 +60,10 @@
 
 Commands:
   statusline    Generate a status line for the prompt
-<<<<<<< HEAD
-  lint          Run smart linting
-  test          Run smart testing
+  validate      Run smart validation (lint and test in parallel)
   skip          Configure skip settings for directories
   unskip        Remove skip settings from directories
-=======
-  validate      Run smart validation (lint and test in parallel)
->>>>>>> 619b819c
+  debug         Configure debug logging for directories
   version       Print version information
   help          Show this help message
 
